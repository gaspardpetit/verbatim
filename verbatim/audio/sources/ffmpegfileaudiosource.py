--- conflicted
+++ resolved
@@ -1,19 +1,12 @@
 import logging
-<<<<<<< HEAD
 import math
-
-from scipy.signal import resample_poly
-
-import numpy as np
-from numpy.typing import NDArray
-=======
 from typing import Optional
->>>>>>> 4441a4e8
 
 # pylint: disable=c-extension-no-member
 import av
 import numpy as np
 from numpy.typing import NDArray
+from scipy.signal import resample_poly
 
 from ..audio import seconds_to_samples
 from .audiosource import AudioSource, AudioStream
@@ -176,7 +169,6 @@
         else:
             return full_array.T
 
-
     def has_more(self) -> bool:
         """
         Return True if there's more data to read from the stream,
