import logging
import sys

from .voices.transcribe.transcribe import Transcriber
from .voices.silences import SileroVoiceActivityDetection, VoiceActivityDetection
from .transcript.sentences import SentenceTokenizer

# Configure logger
LOG = logging.getLogger(__name__)


class Models:
    transcriber: Transcriber = None
    vad: VoiceActivityDetection = None
    sentence_tokenizer: SentenceTokenizer = None

    def __init__(self, device: str, whisper_model_size: str = "large-v3", stream: bool = False):
        LOG.info("Initializing WhisperModel and audio stream.")

<<<<<<< HEAD
        if sys.platform == "darwin":
            # Use WhisperCPP on Mac by default
            LOG.info("Using WhisperCPP transcriber on Mac OS X")
            # pylint: disable=import-outside-toplevel
            from .voices.transcribe.whispercpp import WhisperCppTranscriber

            self.transcriber = WhisperCppTranscriber(
                model_size_or_path=whisper_model_size, device=device
            )
        else:
            LOG.info("Using 'faster-whisper' transcriber.")
            # pylint: disable=import-outside-toplevel
            from .voices.transcribe.faster_whisper import FasterWhisperTranscriber

            self.transcriber = FasterWhisperTranscriber(
                model_size_or_path=whisper_model_size, device=device
            )
=======
        self.transcriber: Transcriber = FasterWhisperTranscriber(model_size_or_path=whisper_model_size, device=device)
>>>>>>> fac497d3

        LOG.info("Initializing Silero VAD model.")
        self.vad: VoiceActivityDetection = SileroVoiceActivityDetection()

        LOG.info("Initializing Sentence Tokenizer.")
        if stream:
            from .transcript.sentences import FastSentenceTokenizer

            self.sentence_tokenizer = FastSentenceTokenizer()
        else:
            from .transcript.sentences import SaTSentenceTokenizer

            self.sentence_tokenizer = SaTSentenceTokenizer(device)<|MERGE_RESOLUTION|>--- conflicted
+++ resolved
@@ -17,7 +17,6 @@
     def __init__(self, device: str, whisper_model_size: str = "large-v3", stream: bool = False):
         LOG.info("Initializing WhisperModel and audio stream.")
 
-<<<<<<< HEAD
         if sys.platform == "darwin":
             # Use WhisperCPP on Mac by default
             LOG.info("Using WhisperCPP transcriber on Mac OS X")
@@ -35,9 +34,6 @@
             self.transcriber = FasterWhisperTranscriber(
                 model_size_or_path=whisper_model_size, device=device
             )
-=======
-        self.transcriber: Transcriber = FasterWhisperTranscriber(model_size_or_path=whisper_model_size, device=device)
->>>>>>> fac497d3
 
         LOG.info("Initializing Silero VAD model.")
         self.vad: VoiceActivityDetection = SileroVoiceActivityDetection()
