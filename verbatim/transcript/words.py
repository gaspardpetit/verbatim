--- conflicted
+++ resolved
@@ -1,12 +1,8 @@
 from dataclasses import dataclass, field
 from typing import List
 
-<<<<<<< HEAD
-from faster_whisper.transcribe import Word
+from faster_whisper.transcribe import Word as WhisperWord
 from pywhispercpp.model import Segment
-=======
-from faster_whisper.transcribe import Word as WhisperWord
->>>>>>> fac497d3
 
 from ..audio.audio import samples_to_seconds
 
