# PS08_verbatim/verbatim/voices/transcribe/whispermlx.py

import logging
import sys
from typing import List, Tuple, Optional

from numpy.typing import NDArray

from ...audio.audio import samples_to_seconds
from ...transcript.words import Word
from .transcribe import Transcriber

if sys.platform == "darwin":
    # pylint: disable=import-error
    from mlx_whisper import transcribe
else:
    transcribe = None  # pylint: disable=invalid-name

LOG = logging.getLogger(__name__)


class WhisperMlxTranscriber(Transcriber):
    def __init__(
        self,
        *,
        model_size_or_path: str,
        whisper_beam_size: int = 3,
        whisper_best_of: int = 3,
        whisper_patience: float = 1.0,
        whisper_temperatures: Optional[List[float]] = None,
    ):
        if whisper_temperatures is None:
            whisper_temperatures = [0.0, 0.2, 0.4, 0.6, 0.8, 1.0]

        self.model_path = f"mlx-community/whisper-{model_size_or_path}-mlx"
        self.whisper_beam_size = whisper_beam_size
        self.whisper_best_of = whisper_best_of
        self.whisper_patience = whisper_patience
        self.whisper_temperatures = whisper_temperatures

    def guess_language(self, audio: NDArray, lang: List[str]) -> Tuple[str, float]:
        result = transcribe(
            audio,
            path_or_hf_repo=self.model_path,
            language=None,  # Trigger language detection
            verbose=None,  # pyright:  ignore[reportOptionalCall]
            task="transcribe",
            no_speech_threshold=0.6,
        )

        detected = result["language"]
        # Check if detected language is in allowed languages
        if detected in lang:
            LOG.info(f"Detected language: {detected}")
            return detected, 1.0

        # If not in allowed languages, use first allowed language
        LOG.warning(f"Detected language {detected} not in allowed languages {lang}, using {lang[0]}")
        LOG.info(f"Detected language: {detected}")
        prob = 1.0 if samples_to_seconds(len(audio)) > 8.0 else 0.1
        return lang[0], prob

    def transcribe(
        self,
        *,
        audio: NDArray,
        lang: str,
        prompt: str,
        prefix: str,
        window_ts: int,
        audio_ts: int,
        whisper_beam_size: int = 3,
        whisper_best_of: int = 3,
        whisper_patience: float = 1.0,
        whisper_temperatures: Optional[List[float]] = None,
    ) -> List[Word]:
        LOG.info(f"Transcribing audio window: window_ts={window_ts}, audio_ts={audio_ts}")

        # Add check for empty or invalid audio
        if audio.size == 0 or audio is None:
            LOG.warning("Empty or invalid audio chunk received")
            return []

        try:
            if whisper_temperatures is None:
                whisper_temperatures = [0.0, 0.2, 0.4, 0.6, 0.8, 1.0]

            # When whisper_temperatures is of type list
            if isinstance(whisper_temperatures, list):
                # Transform into tuple of floats
                temperatures = tuple(whisper_temperatures)
            else:
                temperatures = whisper_temperatures

            # Set up transcription options
            show_progress = LOG.getEffectiveLevel() <= logging.INFO

            result = transcribe(
                audio,
                task="transcribe",
                path_or_hf_repo=self.model_path,
                language=lang,
                initial_prompt=prompt if prompt else None,
                word_timestamps=True,
                # Not yet implemented in MLX Whisper, see https://github.com/ml-explore/mlx-examples/issues/846
                # beam_size=whisper_beam_size,
                # patience=whisper_patience, # requires beam_size
                best_of=whisper_best_of,
                verbose=(True if show_progress else None),  # pyright: ignore[reportOptionalCall]
                # None = don't even show progress bar
                temperature=temperatures,
                no_speech_threshold=0.6,
            )

            if not result or "segments" not in result:
                LOG.warning("Transcription returned no valid results, no segments found")
                return []

<<<<<<< HEAD
=======
        # pylint: disable=broad-exception-caught
>>>>>>> 975ca5ce
        except Exception as e:
            LOG.error(f"Error during transcription: {e}")
            return []

        # Convert results to Word objects
        transcript_words: List[Word] = []
        current_segment_lang = lang

        # Process segments and words
        for segment in result["segments"]:
            # Check if segment has a different language
            segment_lang = segment.get("language", lang)
            if segment_lang != current_segment_lang:
                LOG.info(f"Language switch detected: {current_segment_lang} -> {segment_lang}")
                current_segment_lang = segment_lang

            for word_data in segment.get("words", []):
                # Create Word object with correct language tag and timestamp offset
                start_ts = int(word_data["start"] * 16000) + window_ts
                end_ts = int(word_data["end"] * 16000) + window_ts

                # Validate timestamps
                if end_ts <= start_ts:
                    LOG.warning(f"Invalid timestamps for word '{word_data['word']}': start={start_ts}, end={end_ts}")
                    continue

                if end_ts > audio_ts:
                    LOG.debug(f"Skipping word '{word_data['word']}' as it ends after audio_ts")
                    continue

                # Create Word object with timestamp offset
                word = Word(
                    start_ts=int(word_data["start"] * 16000) + window_ts,
                    end_ts=int(word_data["end"] * 16000) + window_ts,
                    word=word_data["word"],
                    probability=word_data.get("probability", 1.0),
                    lang=current_segment_lang,
                )

                # Log word timetamp comparison
                LOG.info(f"Word '{word.word}': end_ts={word.end_ts}, audio_ts={audio_ts}")
                transcript_words.append(word)

        return transcript_words<|MERGE_RESOLUTION|>--- conflicted
+++ resolved
@@ -116,10 +116,7 @@
                 LOG.warning("Transcription returned no valid results, no segments found")
                 return []
 
-<<<<<<< HEAD
-=======
         # pylint: disable=broad-exception-caught
->>>>>>> 975ca5ce
         except Exception as e:
             LOG.error(f"Error during transcription: {e}")
             return []
