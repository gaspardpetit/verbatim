--- conflicted
+++ resolved
@@ -1,139 +1,134 @@
-import os
-import sys
-import json
-import unittest
-
-from verbatim.config import Config
-from verbatim.verbatim import Verbatim
-from verbatim.audio.sources.audiosource import AudioSource
-from verbatim.audio.sources.sourceconfig import SourceConfig
-from verbatim.audio.sources.factory import create_audio_source
-from verbatim.eval.metrics import compute_metrics_on_json_dict
-from verbatim.transcript.format.writer import TranscriptWriterConfig
-from verbatim.transcript.format.json_dlm import JsonDiarizationLMTranscriptWriter
-
-sys.path.append(os.path.join(os.path.dirname(__file__), ".."))
-os.environ["CUDA_VISIBLE_DEVICES"] = "-1"  # Set CUDA_VISIBLE_DEVICES to -1 to use CPU
-
-
-class TestPipeline(unittest.TestCase):
-    def test_diarization_metrics_short(self):
-        # Setup paths
-        test_file = "tests/data/init.mp3"
-        ref_file = "tests/data/init.utt.ref.json"
-        out_file = "tests/data/init.out"
-
-        # Load reference data
-        with open(ref_file, "r", encoding="utf-8") as f:
-            ref_data = json.load(f)
-
-        # Run verbatim pipeline
-        config: Config = Config(use_cpu=True).configure_languages(["en"])
-        audio_source: AudioSource = create_audio_source(input_source=test_file, device=config.device)
-        verbatim: Verbatim = Verbatim(config=config)
-
-        # Setup DLM JSON writer
-        writer = JsonDiarizationLMTranscriptWriter(config=TranscriptWriterConfig())
-        writer.open(out_file)
-
-        # Process audio
-        with audio_source.open() as audio_stream:
-            for utterance, unack_utterances, unconfirmed_words in verbatim.transcribe(audio_stream=audio_stream):
-                writer.write(utterance=utterance)
-
-        writer.close()
-
-        # Load output data
-        with open(f"{out_file}.utt.json", "r", encoding="utf-8") as f:
-            hyp_data = json.load(f)
-
-        # Merge reference data into hypothesis data
-        for h_utt, r_utt in zip(hyp_data["utterances"], ref_data["utterances"]):
-            h_utt["ref_text"] = r_utt["ref_text"]
-            h_utt["ref_spk"] = r_utt["ref_spk"]
-
-        # Calculate metrics
-        result = compute_metrics_on_json_dict(hyp_data)
-
-        # Check that all error rates are 0.0
-        self.assertEqual(result["WER"], 0.0)
-        self.assertEqual(result["WDER"], 0.0)
-        self.assertEqual(result["cpWER"], 0.0)
-        self.assertEqual(result["SpkCntMAE"], 0.0)
-
-        # Cleanup
-        os.remove(f"{out_file}.utt.json")
-
-    def test_diarization_metrics_long(self):
-        # Setup paths
-        test_file = "tests/data/test.mp3"
-        ref_file = "tests/data/test.utt.ref.json"
-        out_file = "tests/data/test.mp3.out"
-
-        # Load reference data
-        with open(ref_file, "r", encoding="utf-8") as f:
-            ref_data = json.load(f)
-
-        # Run verbatim pipeline
-        config: Config = Config(use_cpu=True).configure_languages(["fr", "en"])
-        source_config = SourceConfig(diarize=2)
-        audio_source: AudioSource = create_audio_source(input_source=test_file, device=config.device, source_config=source_config)
-        verbatim: Verbatim = Verbatim(config=config)
-
-        # Setup DLM JSON writer
-        writer = JsonDiarizationLMTranscriptWriter(config=TranscriptWriterConfig())
-        writer.open(out_file)
-
-<<<<<<< HEAD
-        # Process audio
-        with audio_source.open() as audio_stream:
-            for utterance in verbatim.transcribe(audio_stream=audio_stream):
-                writer.write(utterance=utterance)
-
-        writer.close()
-
-        # Load output data
-        with open(f"{out_file}.utt.json", "r", encoding="utf-8") as f:
-            hyp_data = json.load(f)
-
-        # Merge reference data into hypothesis data
-        for h_utt, r_utt in zip(hyp_data["utterances"], ref_data["utterances"]):
-            h_utt["ref_text"] = r_utt["ref_text"]
-            h_utt["ref_spk"] = r_utt["ref_spk"]
-
-        # Squash everything into a single utterance
-        hyp_data["utterances"] = [
-            {
-                "utterance_id": "utt0",
-                "hyp_text": " ".join([utt["hyp_text"] for utt in hyp_data["utterances"]]),
-                "hyp_spk": " ".join([utt["hyp_spk"] for utt in hyp_data["utterances"]]),
-                "ref_text": " ".join([utt["ref_text"] for utt in hyp_data["utterances"]]),
-                "ref_spk": " ".join([utt["ref_spk"] for utt in hyp_data["utterances"]]),
-            }
-        ]
-
-        # Calculate metrics
-        result = compute_metrics_on_json_dict(hyp_data)
-
-        # Check that all error rates are below 10%
-        self.assertLess(result["WER"], 0.1)
-        self.assertLess(result["WDER"], 0.1)
-        self.assertLess(result["cpWER"], 0.1)
-        self.assertLess(result["SpkCntMAE"], 0.1)
-
-        # Cleanup
-        os.remove(f"{out_file}.utt.json")
-
-
-if __name__ == "__main__":
-    unittest.main()
-
-=======
-    config: Config = Config(device="cpu").configure_languages(["fr", "en"])
-    audio_source: AudioSource = create_audio_source(input_source="tests/data/init.mp3", device=config.device)
-    verbatim: Verbatim = Verbatim(config=config)
-    with audio_source.open() as audio_stream:
-        for utterance, unack_utterances, unconfirmed_words in verbatim.transcribe(audio_stream=audio_stream):
-            print(utterance.text)
-
->>>>>>> c5b76a51
+import os
+import sys
+import json
+import unittest
+
+from verbatim.config import Config
+from verbatim.verbatim import Verbatim
+from verbatim.audio.sources.audiosource import AudioSource
+from verbatim.audio.sources.sourceconfig import SourceConfig
+from verbatim.audio.sources.factory import create_audio_source
+from verbatim.eval.metrics import compute_metrics_on_json_dict
+from verbatim.transcript.format.writer import TranscriptWriterConfig
+from verbatim.transcript.format.json_dlm import JsonDiarizationLMTranscriptWriter
+
+sys.path.append(os.path.join(os.path.dirname(__file__), ".."))
+os.environ["CUDA_VISIBLE_DEVICES"] = "-1"  # Set CUDA_VISIBLE_DEVICES to -1 to use CPU
+
+
+class TestPipeline(unittest.TestCase):
+    def test_diarization_metrics_short(self):
+        # Setup paths
+        test_file = "tests/data/init.mp3"
+        ref_file = "tests/data/init.utt.ref.json"
+        out_file = "tests/data/init.out"
+
+        # Load reference data
+        with open(ref_file, "r", encoding="utf-8") as f:
+            ref_data = json.load(f)
+
+        # Run verbatim pipeline
+        config: Config = Config(use_cpu=True).configure_languages(["en"])
+        audio_source: AudioSource = create_audio_source(input_source=test_file, device=config.device)
+        verbatim: Verbatim = Verbatim(config=config)
+
+        # Setup DLM JSON writer
+        writer = JsonDiarizationLMTranscriptWriter(config=TranscriptWriterConfig())
+        writer.open(out_file)
+
+        # Process audio
+        with audio_source.open() as audio_stream:
+            for utterance, unack_utterances, unconfirmed_words in verbatim.transcribe(audio_stream=audio_stream):
+                writer.write(utterance=utterance)
+
+        writer.close()
+
+        # Load output data
+        with open(f"{out_file}.utt.json", "r", encoding="utf-8") as f:
+            hyp_data = json.load(f)
+
+        # Merge reference data into hypothesis data
+        for h_utt, r_utt in zip(hyp_data["utterances"], ref_data["utterances"]):
+            h_utt["ref_text"] = r_utt["ref_text"]
+            h_utt["ref_spk"] = r_utt["ref_spk"]
+
+        # Calculate metrics
+        result = compute_metrics_on_json_dict(hyp_data)
+
+        # Check that all error rates are 0.0
+        self.assertEqual(result["WER"], 0.0)
+        self.assertEqual(result["WDER"], 0.0)
+        self.assertEqual(result["cpWER"], 0.0)
+        self.assertEqual(result["SpkCntMAE"], 0.0)
+
+        # Cleanup
+        os.remove(f"{out_file}.utt.json")
+
+    def test_diarization_metrics_long(self):
+        # Setup paths
+        test_file = "tests/data/test.mp3"
+        ref_file = "tests/data/test.utt.ref.json"
+        out_file = "tests/data/test.mp3.out"
+
+        # Load reference data
+        with open(ref_file, "r", encoding="utf-8") as f:
+            ref_data = json.load(f)
+
+        # Run verbatim pipeline
+        config: Config = Config(use_cpu=True).configure_languages(["fr", "en"])
+        source_config = SourceConfig(diarize=2)
+        audio_source: AudioSource = create_audio_source(input_source=test_file, device=config.device, source_config=source_config)
+        verbatim: Verbatim = Verbatim(config=config)
+
+        # Setup DLM JSON writer
+        writer = JsonDiarizationLMTranscriptWriter(config=TranscriptWriterConfig())
+        writer.open(out_file)
+
+        # Process audio
+        with audio_source.open() as audio_stream:
+            for utterance in verbatim.transcribe(audio_stream=audio_stream):
+                writer.write(utterance=utterance)
+
+        writer.close()
+
+        # Load output data
+        with open(f"{out_file}.utt.json", "r", encoding="utf-8") as f:
+            hyp_data = json.load(f)
+
+        # Merge reference data into hypothesis data
+        for h_utt, r_utt in zip(hyp_data["utterances"], ref_data["utterances"]):
+            h_utt["ref_text"] = r_utt["ref_text"]
+            h_utt["ref_spk"] = r_utt["ref_spk"]
+
+        # Squash everything into a single utterance
+        hyp_data["utterances"] = [
+            {
+                "utterance_id": "utt0",
+                "hyp_text": " ".join([utt["hyp_text"] for utt in hyp_data["utterances"]]),
+                "hyp_spk": " ".join([utt["hyp_spk"] for utt in hyp_data["utterances"]]),
+                "ref_text": " ".join([utt["ref_text"] for utt in hyp_data["utterances"]]),
+                "ref_spk": " ".join([utt["ref_spk"] for utt in hyp_data["utterances"]]),
+            }
+        ]
+
+        # Calculate metrics
+        result = compute_metrics_on_json_dict(hyp_data)
+
+        # Check that all error rates are below 10%
+        self.assertLess(result["WER"], 0.1)
+        self.assertLess(result["WDER"], 0.1)
+        self.assertLess(result["cpWER"], 0.1)
+        self.assertLess(result["SpkCntMAE"], 0.1)
+
+        # Cleanup
+        os.remove(f"{out_file}.utt.json")
+
+
+if __name__ == "__main__":
+    unittest.main()
+    config: Config = Config(device="cpu").configure_languages(["fr", "en"])
+    audio_source: AudioSource = create_audio_source(input_source="tests/data/init.mp3", device=config.device)
+    verbatim: Verbatim = Verbatim(config=config)
+    with audio_source.open() as audio_stream:
+        for utterance, unack_utterances, unconfirmed_words in verbatim.transcribe(audio_stream=audio_stream):
+            print(utterance.text)