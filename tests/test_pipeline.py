--- conflicted
+++ resolved
@@ -20,12 +20,6 @@
         Quickly test the pipeline with a short audio file.
         """
         # Find audio file based on name
-<<<<<<< HEAD
-        name = "WizardOfOzToto"
-        filename = None
-        samples_dir = "ext/samples/audio"
-        truth_dir = "ext/samples/truth"
-=======
         name = "2ch-acoustic_1spk_en_WizardOfOzToto_00h00m06s.mp3"
         filename = None
 
@@ -39,7 +33,6 @@
         samples_dir = "tests/data"
         truth_dir = "tests/data"
 
->>>>>>> a070f454
         for file in os.listdir(samples_dir):
             if name in file:
                 filename = file
@@ -51,11 +44,7 @@
 
         # Find reference file
         base_name = filename.split(".")[0][:-10]  # also exclude the duration timestamp at the end
-<<<<<<< HEAD
-        ref_path = find_reference_file(base_name)
-=======
         ref_path = find_reference_file(base_name, reference_dir=truth_dir)
->>>>>>> a070f454
 
         # Check if reference file was found
         if ref_path is None:
@@ -102,15 +91,9 @@
             expected_cpwer = expected_metrics.get(ref_filename, {}).get("cpWER")
 
         # Verify performance
-<<<<<<< HEAD
-        assert metrics.WER <= expected_wer, f"WER is too high: {metrics.WER} > {expected_wer}"
-        assert metrics.WDER <= expected_wder, f"WDER is too high: {metrics.WDER} > {expected_wder}"
-        assert metrics.cpWER <= expected_cpwer, f"cpWER is too high: {metrics.cpWER} > {expected_cpwer}"
-=======
         self.assertLessEqual(metrics.WER, expected_wer, f"WER is too high: {metrics.WER} > {expected_wer}")
         self.assertLessEqual(metrics.WDER, expected_wder, f"WDER is too high: {metrics.WDER} > {expected_wder}")
         self.assertLessEqual(metrics.cpWER, expected_cpwer, f"cpWER is too high: {metrics.cpWER} > {expected_cpwer}")
->>>>>>> a070f454
 
 
 if __name__ == "__main__":
